#include <linux/module.h>
#include <linux/kernel.h>
#include <linux/init.h>
#include <linux/fs.h> //for device registration
#include <linux/uaccess.h> //provides functions to copy data from user space
#include <linux/proc_fs.h> //for proc file
//april added a comment
#define DEVICE_NAME "loopback" //name of device
#define BUFFER_SIZE 1024 //size of internal buffer

//vendor and product ID of wacom tablet gotten from lsusb
#define DEVICE_VENDOR_ID = 0x56a
#define DEVICE_PRODUCT_ID = 0x033b

//proc file system name
#define proc_name = "wacom-device-tablet"

MODULE_LICENSE("GPL");
MODULE_AUTHOR("Yasmin");
MODULE_DESCRIPTION("Wacom tablet device driver.");
MODULE_VERSION("1.0");

static int major_number; //stores dynamic allocated major number.
static char buffer [BUFFER_SIZE]; //internal buffer size
static size_t buffer_data_size = 0; //keeps track of how much data is stored in the buffer

static proc_entry* proc_file; //pointer that will to be /proc file

/*
static int proc_read(){
	return 0;
}

*/

static const struct proc_ops proc_fops = {
	.owner = THIS_MODULE,
	.open = proc_open,
	.read = seq_read,
};

static struct file_operations fops={
	.open = device_open,
	.release = device_release,
	.read = device_read,
	.write = device_write,
};

//Shows that device is opened in kernel
static int device_open(struct inode *inode, struct file *file) {
	printk(KERN_INFO "Device opened\n");
	return 0;
}

//Shows that device is released in kernel
static int device_release(struct inode *inode, struct file *file) {
	printk(KERN_INFO "Device released\n");
	return 0;
}

//function to handle read operations
static ssize_t device_read(struct file *file, const char __user *user_buffer, size_t len, loff_t *offset){
	//determine minimum of requested length and available data
	size_t bytes_to_read = min(len, buffer_data_size);
	//copy data in to user space
	if (copy_to_user(user_buffer, buffer, bytes_to_read)) {
		//if buffer is too big to copy to user
		return -EFAULT;
	}
	//refresh data in buffer
	buffer_data_size = 0;
	//log device upon read
	printk(KERN_INFO "Device read %zu bytes\n" bytes_to_read);
	return bytes_to_read;
}

//function to handle write operations
static ssize_t device_write(struct file *file, const char __user *user_buffer, size_t len, loff_t *offset){
	size_t bytes_to_write = min(len, (size_t)(BUFFER_SIZE -1));

	if(copy_from_user(bugger, user_buffer, bytes_to_write)){
		return -EFAULT;
	}
	buffer[bytes_to_write] = '\0'; //terminates program if nothing to write
	buffer_data_size = bytes_to_write;

	printk(KERN_INFO "Device wrote %zu bytes.\n", bytes_to_write);

	return bytes_to_write;
}

// Function called when the module is loaded
static int __init my_module_init(void) {
	init_proc_file();
    printk(KERN_INFO "Hello, Kernel! Module loaded.\n");
    return 0; // Return 0 means success
}

// Function called when the module is unloaded
static void __exit my_module_exit(void) {
<<<<<<< HEAD
	
=======
	remove_proc_entry(proc_name, NULL);
	printk(KERN_INFO "Proc file /proc/%s successfully removed.", proc_name);
         // Hello world
>>>>>>> 09050e6b
    printk(KERN_INFO "Goodbye, Kernel! Module unloaded.\n");
}


static int __init loopback_init(void){
	proc_file = proc_create(proc_name, 0644, NULL, proc_fops);
	if(proc_file == NULL){
	 	return -ENOMEM;
	 }
	 printk(KERN_INFO "Proc file /proc/%s successfully created.", proc_name);


	major_number = register_chrdev(0, DEVICE_NAME, &fops);
	if(major_number < 0){
		printk(KERN_ALERT "Failed to register major number\n");
		return major_number;
	}
	printk(KERN_INFO "Loopback device registered with major numebr %d\n", major_number);

	return 0;
}

static void __exit loopback_exit(void){
	remove_proc_entry(proc_name, NULL);
	printk(KERN_INFO "Proc file /proc/%s successfully removed.", proc_name);

	unregister_chrdev(major_number, DEVICE_NAME);
	printk(KERN_INFO "Loopback device unregistered\n");
}


// Register module entry and exit points
module_init(loopback_init);
module_exit(loopback_exit);
<|MERGE_RESOLUTION|>--- conflicted
+++ resolved
@@ -1,141 +1,129 @@
-#include <linux/module.h>
-#include <linux/kernel.h>
-#include <linux/init.h>
-#include <linux/fs.h> //for device registration
-#include <linux/uaccess.h> //provides functions to copy data from user space
-#include <linux/proc_fs.h> //for proc file
-//april added a comment
-#define DEVICE_NAME "loopback" //name of device
-#define BUFFER_SIZE 1024 //size of internal buffer
-
-//vendor and product ID of wacom tablet gotten from lsusb
-#define DEVICE_VENDOR_ID = 0x56a
-#define DEVICE_PRODUCT_ID = 0x033b
-
-//proc file system name
-#define proc_name = "wacom-device-tablet"
-
-MODULE_LICENSE("GPL");
-MODULE_AUTHOR("Yasmin");
-MODULE_DESCRIPTION("Wacom tablet device driver.");
-MODULE_VERSION("1.0");
-
-static int major_number; //stores dynamic allocated major number.
-static char buffer [BUFFER_SIZE]; //internal buffer size
-static size_t buffer_data_size = 0; //keeps track of how much data is stored in the buffer
-
-static proc_entry* proc_file; //pointer that will to be /proc file
-
-/*
-static int proc_read(){
-	return 0;
-}
-
-*/
-
-static const struct proc_ops proc_fops = {
-	.owner = THIS_MODULE,
-	.open = proc_open,
-	.read = seq_read,
-};
-
-static struct file_operations fops={
-	.open = device_open,
-	.release = device_release,
-	.read = device_read,
-	.write = device_write,
-};
-
-//Shows that device is opened in kernel
-static int device_open(struct inode *inode, struct file *file) {
-	printk(KERN_INFO "Device opened\n");
-	return 0;
-}
-
-//Shows that device is released in kernel
-static int device_release(struct inode *inode, struct file *file) {
-	printk(KERN_INFO "Device released\n");
-	return 0;
-}
-
-//function to handle read operations
-static ssize_t device_read(struct file *file, const char __user *user_buffer, size_t len, loff_t *offset){
-	//determine minimum of requested length and available data
-	size_t bytes_to_read = min(len, buffer_data_size);
-	//copy data in to user space
-	if (copy_to_user(user_buffer, buffer, bytes_to_read)) {
-		//if buffer is too big to copy to user
-		return -EFAULT;
-	}
-	//refresh data in buffer
-	buffer_data_size = 0;
-	//log device upon read
-	printk(KERN_INFO "Device read %zu bytes\n" bytes_to_read);
-	return bytes_to_read;
-}
-
-//function to handle write operations
-static ssize_t device_write(struct file *file, const char __user *user_buffer, size_t len, loff_t *offset){
-	size_t bytes_to_write = min(len, (size_t)(BUFFER_SIZE -1));
-
-	if(copy_from_user(bugger, user_buffer, bytes_to_write)){
-		return -EFAULT;
-	}
-	buffer[bytes_to_write] = '\0'; //terminates program if nothing to write
-	buffer_data_size = bytes_to_write;
-
-	printk(KERN_INFO "Device wrote %zu bytes.\n", bytes_to_write);
-
-	return bytes_to_write;
-}
-
-// Function called when the module is loaded
-static int __init my_module_init(void) {
-	init_proc_file();
-    printk(KERN_INFO "Hello, Kernel! Module loaded.\n");
-    return 0; // Return 0 means success
-}
-
-// Function called when the module is unloaded
-static void __exit my_module_exit(void) {
-<<<<<<< HEAD
-	
-=======
-	remove_proc_entry(proc_name, NULL);
-	printk(KERN_INFO "Proc file /proc/%s successfully removed.", proc_name);
-         // Hello world
->>>>>>> 09050e6b
-    printk(KERN_INFO "Goodbye, Kernel! Module unloaded.\n");
-}
-
-
-static int __init loopback_init(void){
-	proc_file = proc_create(proc_name, 0644, NULL, proc_fops);
-	if(proc_file == NULL){
-	 	return -ENOMEM;
-	 }
-	 printk(KERN_INFO "Proc file /proc/%s successfully created.", proc_name);
-
-
-	major_number = register_chrdev(0, DEVICE_NAME, &fops);
-	if(major_number < 0){
-		printk(KERN_ALERT "Failed to register major number\n");
-		return major_number;
-	}
-	printk(KERN_INFO "Loopback device registered with major numebr %d\n", major_number);
-
-	return 0;
-}
-
-static void __exit loopback_exit(void){
-	remove_proc_entry(proc_name, NULL);
-	printk(KERN_INFO "Proc file /proc/%s successfully removed.", proc_name);
-
-	unregister_chrdev(major_number, DEVICE_NAME);
-	printk(KERN_INFO "Loopback device unregistered\n");
-}
-
-
-// Register module entry and exit points
-module_init(loopback_init);
-module_exit(loopback_exit);
+#include <linux/module.h>
+#include <linux/kernel.h>
+#include <linux/init.h>
+#include <linux/fs.h> //for device registration
+#include <linux/uaccess.h> //provides functions to copy data from user space
+#include <linux/proc_fs.h> //for proc file
+//april added a comment
+#define DEVICE_NAME "loopback" //name of device
+#define BUFFER_SIZE 1024 //size of internal buffer
+
+//vendor and product ID of wacom tablet gotten from lsusb
+#define DEVICE_VENDOR_ID = 0x56a
+#define DEVICE_PRODUCT_ID = 0x033b
+
+//proc file system name
+#define proc_name = "wacom-device-tablet"
+
+MODULE_LICENSE("GPL");
+MODULE_AUTHOR("Yasmin");
+MODULE_DESCRIPTION("Wacom tablet device driver.");
+MODULE_VERSION("1.0");
+
+static int major_number; //stores dynamic allocated major number.
+static char buffer [BUFFER_SIZE]; //internal buffer size
+static size_t buffer_data_size = 0; //keeps track of how much data is stored in the buffer
+
+static proc_entry* proc_file; //pointer that will to be /proc file
+
+/*
+static int proc_read(){
+	return 0;
+}
+
+*/
+
+static const struct proc_ops proc_fops = {
+	.owner = THIS_MODULE,
+	.open = proc_open,
+	.read = seq_read,
+};
+
+static struct file_operations fops={
+	.open = device_open,
+	.release = device_release,
+	.read = device_read,
+	.write = device_write,
+};
+
+//Shows that device is opened in kernel
+static int device_open(struct inode *inode, struct file *file) {
+	printk(KERN_INFO "Device opened\n");
+	return 0;
+}
+
+//Shows that device is released in kernel
+static int device_release(struct inode *inode, struct file *file) {
+	printk(KERN_INFO "Device released\n");
+	return 0;
+}
+
+//function to handle read operations
+static ssize_t device_read(struct file *file, const char __user *user_buffer, size_t len, loff_t *offset){
+	//determine minimum of requested length and available data
+	size_t bytes_to_read = min(len, buffer_data_size);
+	//copy data in to user space
+	if (copy_to_user(user_buffer, buffer, bytes_to_read)) {
+		//if buffer is too big to copy to user
+		return -EFAULT;
+	}
+	//refresh data in buffer
+	buffer_data_size = 0;
+	//log device upon read
+	printk(KERN_INFO "Device read %zu bytes\n" bytes_to_read);
+	return bytes_to_read;
+}
+
+//function to handle write operations
+static ssize_t device_write(struct file *file, const char __user *user_buffer, size_t len, loff_t *offset){
+	size_t bytes_to_write = min(len, (size_t)(BUFFER_SIZE -1));
+
+	if(copy_from_user(bugger, user_buffer, bytes_to_write)){
+		return -EFAULT;
+	}
+	buffer[bytes_to_write] = '\0'; //terminates program if nothing to write
+	buffer_data_size = bytes_to_write;
+
+	printk(KERN_INFO "Device wrote %zu bytes.\n", bytes_to_write);
+
+	return bytes_to_write;
+}
+
+// Function called when the module is loaded
+static int __init my_module_init(void) {
+	init_proc_file();
+    printk(KERN_INFO "Hello, Kernel! Module loaded.\n");
+    return 0; // Return 0 means success
+}
+
+
+static int __init loopback_init(void){
+	proc_file = proc_create(proc_name, 0644, NULL, proc_fops);
+	if(proc_file == NULL){
+	 	return -ENOMEM;
+	 }
+	 printk(KERN_INFO "Proc file /proc/%s successfully created.", proc_name);
+
+
+	major_number = register_chrdev(0, DEVICE_NAME, &fops);
+	if(major_number < 0){
+		printk(KERN_ALERT "Failed to register major number\n");
+		return major_number;
+	}
+	printk(KERN_INFO "Loopback device registered with major numebr %d\n", major_number);
+
+	return 0;
+}
+
+static void __exit loopback_exit(void){
+	remove_proc_entry(proc_name, NULL);
+	printk(KERN_INFO "Proc file /proc/%s successfully removed.", proc_name);
+
+	unregister_chrdev(major_number, DEVICE_NAME);
+	printk(KERN_INFO "Loopback device unregistered\n");
+}
+
+
+// Register module entry and exit points
+module_init(loopback_init);
+module_exit(loopback_exit);