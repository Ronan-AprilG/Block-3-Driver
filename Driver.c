#include <linux/module.h>
#include <linux/kernel.h>
#include <linux/init.h>
#include <linux/fs.h> // for device registration
#include <linux/uaccess.h> // provides functions to copy data from user space
#include <linux/proc_fs.h> // for proc file
#include <linux/device.h>
#include <linux/input.h> // input device handling
#include <linux/cdev.h>

#define DEVICE_NAME "wacom-tablet" // name of device
#define BUFFER_SIZE 1024 // size of internal buffer


MODULE_LICENSE("GPL");
MODULE_AUTHOR("Yasmin, David, Waleed and April");
MODULE_DESCRIPTION("Wacom tablet device driver.");
MODULE_VERSION("1.0");

static int major_number; // stores allocated major number
static char buffer[BUFFER_SIZE]; // internal buffer size
static size_t buffer_data_size = 0; // keeps track of how much data is stored in the buffer

// Input device structure
static struct input_dev *tablet_input_dev = NULL;

// Pointers for device creation
static struct class *tabletClass = NULL;
static struct device *tabletDevice = NULL;

struct device_data {
	struct cdev cdev;
};

static struct device_data dev_data;

// Shows that device is opened in kernel
static int device_open(struct inode *inode, struct file *file) {
    printk(KERN_INFO "Device opened\n");
    return 0;
}

// Shows that device is released in kernel
static int device_release(struct inode *inode, struct file *file) {
    printk(KERN_INFO "Device released\n");
    return 0;
}

// Function to handle read operations
static ssize_t device_read(struct file *file, char __user *user_buffer, size_t len, loff_t *offset) {
    size_t bytes_to_read = min(len, buffer_data_size);
    if (copy_to_user(user_buffer, buffer, bytes_to_read)) {
        return -EFAULT;
    }

    printk(KERN_INFO "Device read %zu bytes\n", bytes_to_read);
    return bytes_to_read;
}

static struct file_operations fops = {
    .open = device_open,
    .release = device_release,
    .read = device_read,
};

// Function to register the input device
static int register_input_device(void) {
    int error;

    // Allocate memory for the input device
    tablet_input_dev = input_allocate_device();
    if (!tablet_input_dev) {
        printk(KERN_ALERT "Failed to allocate input device\n");
        return -ENOMEM;
    }

    tablet_input_dev->name = "Wacom Tablet Input Device";
    tablet_input_dev->id.bustype = BUS_USB; // Set to USB bus type
    tablet_input_dev->evbit[0] = BIT(EV_ABS) | BIT(EV_KEY); // Handle ABS events (coordinates), key events (buttons)
    input_set_abs_params(tablet_input_dev, ABS_X, 0, 10000, 0, 0); // X axis
    input_set_abs_params(tablet_input_dev, ABS_Y, 0, 10000, 0, 0); // Y axis
    input_set_abs_params(tablet_input_dev, ABS_PRESSURE, 0, 255, 0, 0); // Pressure levels

    // Register the input device
    error = input_register_device(tablet_input_dev);
    if (error) {
        printk(KERN_ALERT "Failed to register input device\n");
        input_free_device(tablet_input_dev);
        return error;
    }

    printk(KERN_INFO "Input device registered\n");
    return 0;
}

// Function to unregister the input device
static void unregister_input_device(void) {
    if (tablet_input_dev) {
        input_unregister_device(tablet_input_dev);
        input_free_device(tablet_input_dev);
        printk(KERN_INFO "Input device unregistered\n");
    }
}

<<<<<<< HEAD
static struct proc_ops pops={
};

static int init_proc(void){
	pentry = proc_create(proc_name, 0644, NULL, &pops);
	if(pentry == NULL){
		printk(KERN_ALERT "Failed to create proc entry");
		return -EFAULT;
	}
	printk(KERN_INFO "Proc file successfully created at /proc/%s", proc_name);

	return 0;
}
static int __init loopback_init(void){
	init_proc();
	
	major_number = register_chrdev(0, DEVICE_NAME, &fops);
=======
// Initialization function
static int __init wacom_init(void) {
    int result;
    dev_t dev;

	result = alloc_chrdev_region(&dev, 0, 1, DEVICE_NAME);
	major_number = MAJOR(dev);

>>>>>>> 4d9f6036
	if(major_number < 0){
		printk(KERN_ALERT "Failed to register major number");
		return result;
	}

    printk(KERN_INFO "%s device registered with major number %d\n", DEVICE_NAME, major_number);
	
    // Create the device class
    tabletClass = class_create("wacom_tablet_class");
    if (IS_ERR(tabletClass)) {
        unregister_chrdev(major_number, DEVICE_NAME);
        printk(KERN_ALERT "Failed to register device class\n");
        return PTR_ERR(tabletClass);
    }

    // Automatically create the device node in /dev
    tabletDevice = device_create(tabletClass, NULL, MKDEV(major_number, 0), NULL, DEVICE_NAME);
    if (IS_ERR(tabletDevice)) {
        class_destroy(tabletClass);
        unregister_chrdev(major_number, DEVICE_NAME);
        printk(KERN_ALERT "Failed to create the device\n");
        return PTR_ERR(tabletDevice);
    }

	//please
	cdev_init(&dev_data.cdev, &fops);
	dev_data.cdev.owner = THIS_MODULE;
	cdev_add(&dev_data.cdev, MKDEV(major_number, 0), 1);
	device_create(tabletClass, NULL, MKDEV(major_number, 0), NULL, DEVICE_NAME);
	
    printk(KERN_INFO "Daaaaaaaaaaevice node created at /dev/%s\n", DEVICE_NAME);

    // Register the input device
    result = register_input_device();
    if (result) {
        device_destroy(tabletClass, MKDEV(major_number, 0));
        class_destroy(tabletClass);
        unregister_chrdev(major_number, DEVICE_NAME);
        return result;
    }

    return 0;
}

<<<<<<< HEAD
static void exit_proc(void){
	proc_remove(pentry);
	printk(KERN_INFO "Proc file at /proc/%s removed.", proc_name);
}

static void __exit loopback_exit(void){
	exit_proc();
	unregister_chrdev(major_number, DEVICE_NAME);
	printk(KERN_INFO "Loopback device unregistered\n");
}
=======
// Exit function
static void __exit wacom_exit(void) {
    unregister_input_device();
>>>>>>> 4d9f6036

    device_destroy(tabletClass, MKDEV(major_number, 0));
    class_destroy(tabletClass);
    unregister_chrdev(major_number, DEVICE_NAME);

    printk(KERN_INFO "Device unregistered\n");
}

// Register module entry and exit points
module_init(wacom_init);
module_exit(wacom_exit);

<|MERGE_RESOLUTION|>--- conflicted
+++ resolved
@@ -1,204 +1,192 @@
-#include <linux/module.h>
-#include <linux/kernel.h>
-#include <linux/init.h>
-#include <linux/fs.h> // for device registration
-#include <linux/uaccess.h> // provides functions to copy data from user space
-#include <linux/proc_fs.h> // for proc file
-#include <linux/device.h>
-#include <linux/input.h> // input device handling
-#include <linux/cdev.h>
-
-#define DEVICE_NAME "wacom-tablet" // name of device
-#define BUFFER_SIZE 1024 // size of internal buffer
-
-
-MODULE_LICENSE("GPL");
-MODULE_AUTHOR("Yasmin, David, Waleed and April");
-MODULE_DESCRIPTION("Wacom tablet device driver.");
-MODULE_VERSION("1.0");
-
-static int major_number; // stores allocated major number
-static char buffer[BUFFER_SIZE]; // internal buffer size
-static size_t buffer_data_size = 0; // keeps track of how much data is stored in the buffer
-
-// Input device structure
-static struct input_dev *tablet_input_dev = NULL;
-
-// Pointers for device creation
-static struct class *tabletClass = NULL;
-static struct device *tabletDevice = NULL;
-
-struct device_data {
-	struct cdev cdev;
-};
-
-static struct device_data dev_data;
-
-// Shows that device is opened in kernel
-static int device_open(struct inode *inode, struct file *file) {
-    printk(KERN_INFO "Device opened\n");
-    return 0;
-}
-
-// Shows that device is released in kernel
-static int device_release(struct inode *inode, struct file *file) {
-    printk(KERN_INFO "Device released\n");
-    return 0;
-}
-
-// Function to handle read operations
-static ssize_t device_read(struct file *file, char __user *user_buffer, size_t len, loff_t *offset) {
-    size_t bytes_to_read = min(len, buffer_data_size);
-    if (copy_to_user(user_buffer, buffer, bytes_to_read)) {
-        return -EFAULT;
-    }
-
-    printk(KERN_INFO "Device read %zu bytes\n", bytes_to_read);
-    return bytes_to_read;
-}
-
-static struct file_operations fops = {
-    .open = device_open,
-    .release = device_release,
-    .read = device_read,
-};
-
-// Function to register the input device
-static int register_input_device(void) {
-    int error;
-
-    // Allocate memory for the input device
-    tablet_input_dev = input_allocate_device();
-    if (!tablet_input_dev) {
-        printk(KERN_ALERT "Failed to allocate input device\n");
-        return -ENOMEM;
-    }
-
-    tablet_input_dev->name = "Wacom Tablet Input Device";
-    tablet_input_dev->id.bustype = BUS_USB; // Set to USB bus type
-    tablet_input_dev->evbit[0] = BIT(EV_ABS) | BIT(EV_KEY); // Handle ABS events (coordinates), key events (buttons)
-    input_set_abs_params(tablet_input_dev, ABS_X, 0, 10000, 0, 0); // X axis
-    input_set_abs_params(tablet_input_dev, ABS_Y, 0, 10000, 0, 0); // Y axis
-    input_set_abs_params(tablet_input_dev, ABS_PRESSURE, 0, 255, 0, 0); // Pressure levels
-
-    // Register the input device
-    error = input_register_device(tablet_input_dev);
-    if (error) {
-        printk(KERN_ALERT "Failed to register input device\n");
-        input_free_device(tablet_input_dev);
-        return error;
-    }
-
-    printk(KERN_INFO "Input device registered\n");
-    return 0;
-}
-
-// Function to unregister the input device
-static void unregister_input_device(void) {
-    if (tablet_input_dev) {
-        input_unregister_device(tablet_input_dev);
-        input_free_device(tablet_input_dev);
-        printk(KERN_INFO "Input device unregistered\n");
-    }
-}
-
-<<<<<<< HEAD
-static struct proc_ops pops={
-};
-
-static int init_proc(void){
-	pentry = proc_create(proc_name, 0644, NULL, &pops);
-	if(pentry == NULL){
-		printk(KERN_ALERT "Failed to create proc entry");
-		return -EFAULT;
-	}
-	printk(KERN_INFO "Proc file successfully created at /proc/%s", proc_name);
-
-	return 0;
-}
-static int __init loopback_init(void){
-	init_proc();
-	
-	major_number = register_chrdev(0, DEVICE_NAME, &fops);
-=======
-// Initialization function
-static int __init wacom_init(void) {
-    int result;
-    dev_t dev;
-
-	result = alloc_chrdev_region(&dev, 0, 1, DEVICE_NAME);
-	major_number = MAJOR(dev);
-
->>>>>>> 4d9f6036
-	if(major_number < 0){
-		printk(KERN_ALERT "Failed to register major number");
-		return result;
-	}
-
-    printk(KERN_INFO "%s device registered with major number %d\n", DEVICE_NAME, major_number);
-	
-    // Create the device class
-    tabletClass = class_create("wacom_tablet_class");
-    if (IS_ERR(tabletClass)) {
-        unregister_chrdev(major_number, DEVICE_NAME);
-        printk(KERN_ALERT "Failed to register device class\n");
-        return PTR_ERR(tabletClass);
-    }
-
-    // Automatically create the device node in /dev
-    tabletDevice = device_create(tabletClass, NULL, MKDEV(major_number, 0), NULL, DEVICE_NAME);
-    if (IS_ERR(tabletDevice)) {
-        class_destroy(tabletClass);
-        unregister_chrdev(major_number, DEVICE_NAME);
-        printk(KERN_ALERT "Failed to create the device\n");
-        return PTR_ERR(tabletDevice);
-    }
-
-	//please
-	cdev_init(&dev_data.cdev, &fops);
-	dev_data.cdev.owner = THIS_MODULE;
-	cdev_add(&dev_data.cdev, MKDEV(major_number, 0), 1);
-	device_create(tabletClass, NULL, MKDEV(major_number, 0), NULL, DEVICE_NAME);
-	
-    printk(KERN_INFO "Daaaaaaaaaaevice node created at /dev/%s\n", DEVICE_NAME);
-
-    // Register the input device
-    result = register_input_device();
-    if (result) {
-        device_destroy(tabletClass, MKDEV(major_number, 0));
-        class_destroy(tabletClass);
-        unregister_chrdev(major_number, DEVICE_NAME);
-        return result;
-    }
-
-    return 0;
-}
-
-<<<<<<< HEAD
-static void exit_proc(void){
-	proc_remove(pentry);
-	printk(KERN_INFO "Proc file at /proc/%s removed.", proc_name);
-}
-
-static void __exit loopback_exit(void){
-	exit_proc();
-	unregister_chrdev(major_number, DEVICE_NAME);
-	printk(KERN_INFO "Loopback device unregistered\n");
-}
-=======
-// Exit function
-static void __exit wacom_exit(void) {
-    unregister_input_device();
->>>>>>> 4d9f6036
-
-    device_destroy(tabletClass, MKDEV(major_number, 0));
-    class_destroy(tabletClass);
-    unregister_chrdev(major_number, DEVICE_NAME);
-
-    printk(KERN_INFO "Device unregistered\n");
-}
-
-// Register module entry and exit points
-module_init(wacom_init);
-module_exit(wacom_exit);
-
+#include <linux/module.h>
+#include <linux/kernel.h>
+#include <linux/init.h>
+#include <linux/fs.h> // for device registration
+#include <linux/uaccess.h> // provides functions to copy data from user space
+#include <linux/proc_fs.h> // for proc file
+#include <linux/device.h>
+#include <linux/input.h> // input device handling
+#include <linux/cdev.h>
+
+#define DEVICE_NAME "wacom-tablet" // name of device
+#define BUFFER_SIZE 1024 // size of internal buffer
+
+
+MODULE_LICENSE("GPL");
+MODULE_AUTHOR("Yasmin, David, Waleed and April");
+MODULE_DESCRIPTION("Wacom tablet device driver.");
+MODULE_VERSION("1.0");
+
+static int major_number; // stores allocated major number
+static char buffer[BUFFER_SIZE]; // internal buffer size
+static size_t buffer_data_size = 0; // keeps track of how much data is stored in the buffer
+
+// Input device structure
+static struct input_dev *tablet_input_dev = NULL;
+
+// Pointers for device creation
+static struct class *tabletClass = NULL;
+static struct device *tabletDevice = NULL;
+
+struct device_data {
+	struct cdev cdev;
+};
+
+static struct device_data dev_data;
+
+// Shows that device is opened in kernel
+static int device_open(struct inode *inode, struct file *file) {
+    printk(KERN_INFO "Device opened\n");
+    return 0;
+}
+
+// Shows that device is released in kernel
+static int device_release(struct inode *inode, struct file *file) {
+    printk(KERN_INFO "Device released\n");
+    return 0;
+}
+
+// Function to handle read operations
+static ssize_t device_read(struct file *file, char __user *user_buffer, size_t len, loff_t *offset) {
+    size_t bytes_to_read = min(len, buffer_data_size);
+    if (copy_to_user(user_buffer, buffer, bytes_to_read)) {
+        return -EFAULT;
+    }
+
+    printk(KERN_INFO "Device read %zu bytes\n", bytes_to_read);
+    return bytes_to_read;
+}
+
+static struct file_operations fops = {
+    .open = device_open,
+    .release = device_release,
+    .read = device_read,
+};
+
+// Function to register the input device
+static int register_input_device(void) {
+    int error;
+
+    // Allocate memory for the input device
+    tablet_input_dev = input_allocate_device();
+    if (!tablet_input_dev) {
+        printk(KERN_ALERT "Failed to allocate input device\n");
+        return -ENOMEM;
+    }
+
+    tablet_input_dev->name = "Wacom Tablet Input Device";
+    tablet_input_dev->id.bustype = BUS_USB; // Set to USB bus type
+    tablet_input_dev->evbit[0] = BIT(EV_ABS) | BIT(EV_KEY); // Handle ABS events (coordinates), key events (buttons)
+    input_set_abs_params(tablet_input_dev, ABS_X, 0, 10000, 0, 0); // X axis
+    input_set_abs_params(tablet_input_dev, ABS_Y, 0, 10000, 0, 0); // Y axis
+    input_set_abs_params(tablet_input_dev, ABS_PRESSURE, 0, 255, 0, 0); // Pressure levels
+
+    // Register the input device
+    error = input_register_device(tablet_input_dev);
+    if (error) {
+        printk(KERN_ALERT "Failed to register input device\n");
+        input_free_device(tablet_input_dev);
+        return error;
+    }
+
+    printk(KERN_INFO "Input device registered\n");
+    return 0;
+}
+
+// Function to unregister the input device
+static void unregister_input_device(void) {
+    if (tablet_input_dev) {
+        input_unregister_device(tablet_input_dev);
+        input_free_device(tablet_input_dev);
+        printk(KERN_INFO "Input device unregistered\n");
+    }
+}
+
+
+static struct proc_ops pops={
+};
+
+static int init_proc(void){
+	pentry = proc_create(proc_name, 0644, NULL, &pops);
+	if(pentry == NULL){
+		printk(KERN_ALERT "Failed to create proc entry");
+		return -EFAULT;
+	}
+	printk(KERN_INFO "Proc file successfully created at /proc/%s", proc_name);
+
+	return 0;
+}
+// Initialization function
+static int __init wacom_init(void) {
+    init_proc();
+    int result;
+    dev_t dev;
+
+	result = alloc_chrdev_region(&dev, 0, 1, DEVICE_NAME);
+	major_number = MAJOR(dev);
+
+	if(major_number < 0){
+		printk(KERN_ALERT "Failed to register major number");
+		return result;
+	}
+
+    printk(KERN_INFO "%s device registered with major number %d\n", DEVICE_NAME, major_number);
+	
+    // Create the device class
+    tabletClass = class_create("wacom_tablet_class");
+    if (IS_ERR(tabletClass)) {
+        unregister_chrdev(major_number, DEVICE_NAME);
+        printk(KERN_ALERT "Failed to register device class\n");
+        return PTR_ERR(tabletClass);
+    }
+
+    // Automatically create the device node in /dev
+    tabletDevice = device_create(tabletClass, NULL, MKDEV(major_number, 0), NULL, DEVICE_NAME);
+    if (IS_ERR(tabletDevice)) {
+        class_destroy(tabletClass);
+        unregister_chrdev(major_number, DEVICE_NAME);
+        printk(KERN_ALERT "Failed to create the device\n");
+        return PTR_ERR(tabletDevice);
+    }
+
+	//please
+	cdev_init(&dev_data.cdev, &fops);
+	dev_data.cdev.owner = THIS_MODULE;
+	cdev_add(&dev_data.cdev, MKDEV(major_number, 0), 1);
+	device_create(tabletClass, NULL, MKDEV(major_number, 0), NULL, DEVICE_NAME);
+	
+    printk(KERN_INFO "Daaaaaaaaaaevice node created at /dev/%s\n", DEVICE_NAME);
+
+    // Register the input device
+    result = register_input_device();
+    if (result) {
+        device_destroy(tabletClass, MKDEV(major_number, 0));
+        class_destroy(tabletClass);
+        unregister_chrdev(major_number, DEVICE_NAME);
+        return result;
+    }
+
+    return 0;
+}
+
+
+static void exit_proc(void){
+	proc_remove(pentry);
+	printk(KERN_INFO "Proc file at /proc/%s removed.", proc_name);
+}
+// Exit function
+static void __exit wacom_exit(void) {
+    unregister_input_device();
+    exit_proc
+
+    device_destroy(tabletClass, MKDEV(major_number, 0));
+    class_destroy(tabletClass);
+    unregister_chrdev(major_number, DEVICE_NAME);
+
+    printk(KERN_INFO "Device unregistered\n");
+}
+
+// Register module entry and exit points
+module_init(wacom_init);
+module_exit(wacom_exit);
+